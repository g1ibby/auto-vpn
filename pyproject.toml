--- conflicted
+++ resolved
@@ -1,3 +1,4 @@
+
 [project]
 name = "auto-vpn"
 version = "0.1.0"
@@ -27,7 +28,6 @@
     "countryflag>=0.1.2b3",
 ]
 
-<<<<<<< HEAD
 [project.optional-dependencies]
 dev = [
     "pytest>=8.3.3",
@@ -37,35 +37,6 @@
     "mypy>=1.8.0",
     "pytest-cov>=4.1.0",
 ]
-=======
-[tool.poetry.dependencies]
-python = "^3.12.1"
-cryptography = "^44.0.1"
-ediri-vultr = "2.22.1"
-paramiko = "^3.5.0"
-peewee = "^3.17.8"
-petname = "^2.6"
-pulumi = "^3.140.0"
-pycountry = "^24.6.1"
-python-dotenv = "^1.0.1"
-pytz = "^2024.2"
-requests = "^2.32.3"
-streamlit = "^1.40.1"
-streamlit-authenticator = "^0.4.1"
-psycopg2-binary = "^2.9.10"
-pydantic-settings = "^2.6.1"
-pulumi-linode = "^4.30.1"
-peewee-migrate = "^1.13.0"
-countryflag = "^0.1.2b3"
-
-[tool.poetry.group.dev.dependencies]
-pytest = "^8.3.3"
-black = "^24.2.0"
-isort = "^5.13.2"
-flake8 = "^7.0.0"
-mypy = "^1.8.0"
-pytest-cov = "^4.1.0"
->>>>>>> 8329432a
 
 [build-system]
 requires = ["hatchling"]
